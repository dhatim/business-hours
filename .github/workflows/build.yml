--- conflicted
+++ resolved
@@ -9,13 +9,8 @@
     build:
         runs-on: ubuntu-latest
         steps:
-<<<<<<< HEAD
             -   uses: actions/checkout@v3
-            -   uses: actions/setup-java@v1
-=======
-            -   uses: actions/checkout@v2
             -   uses: actions/setup-java@v3
->>>>>>> a6192780
                 with:
                     distribution: 'zulu'
                     java-version: '8'
